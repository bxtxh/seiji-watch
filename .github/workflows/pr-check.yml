name: Pull Request Checks

on:
  pull_request:
    branches: [ main ]
    types: [opened, synchronize, reopened, ready_for_review]

env:
  GCP_REGION: asia-northeast1

jobs:
  changes:
    name: Detect Changes
    runs-on: ubuntu-latest
    outputs:
      python: ${{ steps.changes.outputs.python }}
      frontend: ${{ steps.changes.outputs.frontend }}
      infrastructure: ${{ steps.changes.outputs.infrastructure }}
      docs: ${{ steps.changes.outputs.docs }}
    steps:
    - name: Checkout code
      uses: actions/checkout@v4
      
    - name: Detect changes
      uses: dorny/paths-filter@v2
      id: changes
      with:
        filters: |
          python:
            - 'services/**/*.py'
            - 'shared/**/*.py'
            - '**/pyproject.toml'
            - '**/requirements.txt'
          frontend:
            - 'services/web-frontend/**'
            - 'package.json'
            - 'package-lock.json'
          infrastructure:
            - 'infra/**/*.tf'
            - 'infra/**/*.tfvars'
            - '.github/workflows/**'
          docs:
            - '**/*.md'
            - 'docs/**'

  lint-python:
    name: Lint Python Code
    runs-on: ubuntu-latest
    needs: changes
    if: needs.changes.outputs.python == 'true'
    
    strategy:
      matrix:
<<<<<<< HEAD
        service: [shared, api_gateway, ingest-worker]
=======
        service: [api-gateway, ingest-worker]
>>>>>>> b0235f33
    
    steps:
    - name: Checkout code
      uses: actions/checkout@v4
      
    - name: Set up Python 3.11
      uses: actions/setup-python@v4
      with:
        python-version: '3.11'
        
    - name: Install Poetry
      uses: snok/install-poetry@v1
      with:
        version: latest
        virtualenvs-create: true
        virtualenvs-in-project: true
        
    - name: Load cached venv
      id: cached-poetry-dependencies
      uses: actions/cache@v3
      with:
        path: .venv
        key: venv-${{ runner.os }}-${{ hashFiles('**/poetry.lock') }}
        
    - name: Install dependencies
      if: steps.cached-poetry-dependencies.outputs.cache-hit != 'true'
      working-directory: services/${{ matrix.service }}
      run: poetry install --no-interaction --no-root
      
    - name: Install project
      working-directory: services/${{ matrix.service }}
      run: poetry install --no-interaction
      
    - name: Run ruff linting
      working-directory: services/${{ matrix.service }}
      run: poetry run ruff check . --output-format=github
      
    - name: Run ruff formatting check
      working-directory: services/${{ matrix.service }}
      run: poetry run ruff format --check . --diff
      
    - name: Run mypy type checking
      working-directory: services/${{ matrix.service }}
      run: poetry run mypy . --show-error-codes --pretty
      continue-on-error: true

  test-python:
    name: Test Python Code
    runs-on: ubuntu-latest
    needs: changes
    if: needs.changes.outputs.python == 'true'
    
    strategy:
      matrix:
<<<<<<< HEAD
        service: [shared, api_gateway, ingest-worker]
=======
        service: [api-gateway, ingest-worker]
>>>>>>> b0235f33
        python-version: ['3.11']
    
    steps:
    - name: Checkout code
      uses: actions/checkout@v4
      
    - name: Set up Python ${{ matrix.python-version }}
      uses: actions/setup-python@v4
      with:
        python-version: ${{ matrix.python-version }}
        
    - name: Install Poetry
      uses: snok/install-poetry@v1
      with:
        version: latest
        virtualenvs-create: true
        virtualenvs-in-project: true
        
    - name: Load cached venv
      id: cached-poetry-dependencies
      uses: actions/cache@v3
      with:
        path: .venv
        key: venv-${{ runner.os }}-${{ matrix.python-version }}-${{ hashFiles('**/poetry.lock') }}
        
    - name: Install dependencies
      if: steps.cached-poetry-dependencies.outputs.cache-hit != 'true'
      working-directory: services/${{ matrix.service }}
      run: poetry install --no-interaction --no-root
      
    - name: Install project
      working-directory: services/${{ matrix.service }}
      run: poetry install --no-interaction
      
    - name: Run tests
      working-directory: services/${{ matrix.service }}
      run: |
        poetry run pytest \
          --cov=. \
          --cov-report=xml \
          --cov-report=term-missing \
          --junitxml=test-results.xml \
          -v
      continue-on-error: true
      
    - name: Upload test results
      uses: actions/upload-artifact@v3
      if: always()
      with:
        name: test-results-${{ matrix.service }}-${{ matrix.python-version }}
        path: services/${{ matrix.service }}/test-results.xml
        
    - name: Upload coverage reports
      uses: codecov/codecov-action@v3
      with:
        file: ./services/${{ matrix.service }}/coverage.xml
        flags: ${{ matrix.service }}
        name: codecov-${{ matrix.service }}

  lint-frontend:
    name: Lint Frontend Code
    runs-on: ubuntu-latest
    needs: changes
    if: needs.changes.outputs.frontend == 'true'
    
    steps:
    - name: Checkout code
      uses: actions/checkout@v4
      
    - name: Set up Node.js
      uses: actions/setup-node@v4
      with:
        node-version: '18'
        cache: 'npm'
        
    - name: Install dependencies
      run: npm ci
      
    - name: Run ESLint
      run: npm run lint --workspace=services/web-frontend
      
    - name: Run Prettier check
      run: npx prettier --check "services/web-frontend/**/*.{js,jsx,ts,tsx,json,css,md}"
      
    - name: Run type checking
      run: npm run type-check --workspace=services/web-frontend

  test-frontend:
    name: Test Frontend Code
    runs-on: ubuntu-latest
    needs: changes
    if: needs.changes.outputs.frontend == 'true'
    
    steps:
    - name: Checkout code
      uses: actions/checkout@v4
      
    - name: Set up Node.js
      uses: actions/setup-node@v4
      with:
        node-version: '18'
        cache: 'npm'
        
    - name: Install dependencies
      run: npm ci
      
    - name: Run tests
      run: npm run test --workspace=services/web-frontend -- --coverage --watchAll=false
      continue-on-error: true
      
    - name: Build application
      run: npm run build --workspace=services/web-frontend
      
    - name: Upload build artifacts
      uses: actions/upload-artifact@v3
      with:
        name: frontend-build
        path: services/web-frontend/.next

  validate-infrastructure:
    name: Validate Infrastructure
    runs-on: ubuntu-latest
    needs: changes
    if: needs.changes.outputs.infrastructure == 'true'
    
    steps:
    - name: Checkout code
      uses: actions/checkout@v4
      
    - name: Set up Terraform
      uses: hashicorp/setup-terraform@v3
      with:
        terraform_version: "~1.0"
        
    - name: Terraform Format Check
      working-directory: infra
      run: terraform fmt -check -recursive
      
    - name: Terraform Validation
      working-directory: infra
      run: |
        terraform init -backend=false
        terraform validate
        
    - name: Run tflint
      uses: terraform-linters/setup-tflint@v4
      with:
        tflint_version: latest
        
    - name: Run TFLint
      working-directory: infra
      run: |
        tflint --init
        tflint --format=compact

  security-scan:
    name: Security Scan
    runs-on: ubuntu-latest
    if: github.event.pull_request.draft == false
    permissions:
      contents: read
      security-events: write
    
    steps:
    - name: Checkout code
      uses: actions/checkout@v4
      
    - name: Run Trivy vulnerability scanner
      uses: aquasecurity/trivy-action@master
      with:
        scan-type: 'fs'
        scan-ref: '.'
        format: 'sarif'
        output: 'trivy-results.sarif'
        
    - name: Upload Trivy scan results
      uses: github/codeql-action/upload-sarif@v3
      if: always()
      with:
        sarif_file: 'trivy-results.sarif'
        
    - name: Run Semgrep security scan
      uses: semgrep/semgrep-action@v1
      with:
        config: >-
          p/security-audit
          p/secrets
          p/python
          p/typescript
      env:
        SEMGREP_APP_TOKEN: ${{ secrets.SEMGREP_APP_TOKEN }}
      continue-on-error: true

  size-analysis:
    name: Bundle Size Analysis
    runs-on: ubuntu-latest
    needs: changes
    if: needs.changes.outputs.frontend == 'true'
    
    steps:
    - name: Checkout code
      uses: actions/checkout@v4
      
    - name: Set up Node.js
      uses: actions/setup-node@v4
      with:
        node-version: '18'
        cache: 'npm'
        
    - name: Install dependencies
      run: npm ci
      
    - name: Build and analyze bundle
      run: npm run build --workspace=services/web-frontend
      
    - name: Analyze bundle size
      run: |
        cd services/web-frontend
        npx @next/bundle-analyzer --help || echo "Bundle analyzer not available"
        if [ -d ".next" ]; then
          echo "Build size analysis:"
          du -sh .next/static/chunks/* | head -10
          echo "Total build size:"
          du -sh .next
        fi
      continue-on-error: true

  accessibility-test:
    name: Accessibility Testing
    runs-on: ubuntu-latest
    needs: changes
    if: needs.changes.outputs.frontend == 'true'
    
    steps:
    - name: Checkout code
      uses: actions/checkout@v4
      
    - name: Set up Node.js
      uses: actions/setup-node@v4
      with:
        node-version: '18'
        cache: 'npm'
        
    - name: Install dependencies
      run: npm ci
      
    - name: Build application
      run: npm run build --workspace=services/web-frontend
      
    - name: Start application
      run: |
        npm run start --workspace=services/web-frontend &
        sleep 10
      
    - name: Run Lighthouse CI
      uses: treosh/lighthouse-ci-action@v10
      with:
        configPath: '.lighthouserc.json'
        uploadArtifacts: true
        temporaryPublicStorage: true
      continue-on-error: true

  pr-summary:
    name: PR Summary
    runs-on: ubuntu-latest
    needs: [lint-python, test-python, lint-frontend, test-frontend, validate-infrastructure, security-scan]
    if: always()
    
    steps:
    - name: Create PR comment summary
      uses: actions/github-script@v7
      with:
        script: |
          const results = {
            'Python Lint': '${{ needs.lint-python.result }}',
            'Python Tests': '${{ needs.test-python.result }}',
            'Frontend Lint': '${{ needs.lint-frontend.result }}',
            'Frontend Tests': '${{ needs.test-frontend.result }}',
            'Infrastructure': '${{ needs.validate-infrastructure.result }}',
            'Security Scan': '${{ needs.security-scan.result }}'
          };
          
          let summary = '## PR Check Results\n\n';
          
          for (const [check, result] of Object.entries(results)) {
            if (result === 'skipped') continue;
            const emoji = result === 'success' ? '✅' : result === 'failure' ? '❌' : '⚠️';
            summary += `${emoji} ${check}: ${result}\n`;
          }
          
          summary += '\n---\n*Automated PR checks completed*';
          
          github.rest.issues.createComment({
            issue_number: context.issue.number,
            owner: context.repo.owner,
            repo: context.repo.repo,
            body: summary
          });<|MERGE_RESOLUTION|>--- conflicted
+++ resolved
@@ -51,11 +51,7 @@
     
     strategy:
       matrix:
-<<<<<<< HEAD
-        service: [shared, api_gateway, ingest-worker]
-=======
-        service: [api-gateway, ingest-worker]
->>>>>>> b0235f33
+        service: [api_gateway, ingest-worker]
     
     steps:
     - name: Checkout code
@@ -110,11 +106,7 @@
     
     strategy:
       matrix:
-<<<<<<< HEAD
-        service: [shared, api_gateway, ingest-worker]
-=======
-        service: [api-gateway, ingest-worker]
->>>>>>> b0235f33
+        service: [api_gateway, ingest-worker]
         python-version: ['3.11']
     
     steps:
