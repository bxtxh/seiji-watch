--- conflicted
+++ resolved
@@ -22,11 +22,7 @@
     runs-on: ubuntu-latest
     strategy:
       matrix:
-<<<<<<< HEAD
-        service: [shared, api_gateway, ingest-worker]
-=======
-        service: [api-gateway, ingest-worker]
->>>>>>> b0235f33
+        service: [api_gateway, ingest-worker]
     
     steps:
     - name: Checkout code
